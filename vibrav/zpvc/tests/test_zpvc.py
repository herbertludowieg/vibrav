# This file is part of vibrav.
#
# vibrav is free software: you can redistribute it and/or modify
# it under the terms of the GNU General Public License as published by
# the Free Software Foundation, either version 3 of the License, or
# (at your option) any later version.
#
# vibrav is distributed in the hope that it will be useful,
# but WITHOUT ANY WARRANTY; without even the implied warranty of
# MERCHANTABILITY or FITNESS FOR A PARTICULAR PURPOSE.  See the
# GNU General Public License for more details.
#
# You should have received a copy of the GNU General Public License
# along with vibrav.  If not, see <https://www.gnu.org/licenses/>.
from vibrav.zpvc import ZPVC
from vibrav.base import resource
import numpy as np
import pandas as pd
import pytest
import tarfile
import os
import glob

@pytest.fixture
def zpvc_results():
    df = pd.read_csv(resource('nitromal-zpvc-results.csv.xz'), compression='xz',
                     index_col=0, header=0)
    zpvc_results = df
    yield zpvc_results

@pytest.fixture
def zpvc_geometry():
    df = pd.read_csv(resource('nitromal-zpvc-geometry.csv.xz'), compression='xz',
                     index_col=False)
    zpvc_geometry = df.groupby('temp')
    yield zpvc_geometry

<<<<<<< HEAD
@pytest.mark.parametrize("temp", [([0,100,200,300,400,500,600])])
def test_zpvc(zpvc_results, zpvc_geometry, temp):
    zpvc = ZPVC(config_file=resource('nitromal-zpvc-va.conf'))
    zpvc.zpvc(temperature=temp, write_out_files=False)
    cols = ['tot_anharm', 'tot_curva', 'zpvc', 'zpva']
    for col in cols:
        assert np.allclose(zpvc_results[col].values, zpvc.zpvc_results[col].values)
    cols = ['x', 'y', 'z']
    for t in temp:
        assert np.allclose(zpvc_geometry.get_group(t)[cols],
                           zpvc.eff_coord.groupby('temp').get_group(t)[cols])
=======
@pytest.fixture
def grad(nat):
    df = pd.read_csv(resource('nitromalonamide-zpvc-grad.dat.xz'), compression='xz',
                     index_col=False, header=None)
    tmp = df.values.reshape(nat*((nat*3-6)*2+1), 3).T
    grad = pd.DataFrame.from_dict({'fx': tmp[0], 'fy': tmp[1], 'fz': tmp[2]})
    grad['file'] = np.repeat(range((nat*3-6)*2+1), nat)
    yield grad

@pytest.fixture
def prop():
    df = pd.read_csv(resource('nitromalonamide-zpvc-prop.dat.xz'), compression='xz',
                     index_col=False, header=None)
    df['file'] = df.index
    prop = df.copy()
    yield prop

# have to make a rtol input due to the test data accuracy
@pytest.mark.parametrize("temp, nat, rtol", [([  0], 15, 1e-4), ([100], 15, 1e-5),
                                        ([200], 15, 1e-5), ([300], 15, 1e-5),
                                        ([400], 15, 1e-5), ([600], 15, 1e-5)])
def test_zpvc(zpvc_results, zpvc_geometry, grad, prop, temp, nat, rtol):
    zpvc = ZPVC(config_file=resource('nitromalonamide-zpvc-config.conf'))
    zpvc.zpvc(gradient=grad, property=prop, temperature=temp, write_out_files=False)
    test_cols = ['tot_anharm', 'tot_curva', 'zpvc', 'property', 'zpva']
    exp_cols = ['anharm' ,'curv' ,'zpvc' ,'prop' ,'zpva']
    print("Test values")
    print(zpvc_results.get_group(temp[0])[exp_cols].values)
    print("Calculated values")
    print(zpvc.zpvc_results[test_cols].values)
    print("Comparison with np.isclose(atol=1e-3, rtol=1e-4)")
    print(np.isclose(zpvc_results.get_group(temp[0])[exp_cols].values,
                       zpvc.zpvc_results[test_cols].values, atol=1e-3, rtol=1e-4))
    print("Comparison with np.isclose(atol=1e-3, rtol=1e-5)")
    print(np.isclose(zpvc_results.get_group(temp[0])[exp_cols].values,
                       zpvc.zpvc_results[test_cols].values, atol=1e-3, rtol=1e-5))
    assert np.allclose(zpvc_results.get_group(temp[0])[exp_cols].values,
                       zpvc.zpvc_results[test_cols].values, atol=1e-3, rtol=rtol)
>>>>>>> 1b956157
<|MERGE_RESOLUTION|>--- conflicted
+++ resolved
@@ -35,55 +35,13 @@
     zpvc_geometry = df.groupby('temp')
     yield zpvc_geometry
 
-<<<<<<< HEAD
 @pytest.mark.parametrize("temp", [([0,100,200,300,400,500,600])])
 def test_zpvc(zpvc_results, zpvc_geometry, temp):
     zpvc = ZPVC(config_file=resource('nitromal-zpvc-va.conf'))
     zpvc.zpvc(temperature=temp, write_out_files=False)
     cols = ['tot_anharm', 'tot_curva', 'zpvc', 'zpva']
-    for col in cols:
-        assert np.allclose(zpvc_results[col].values, zpvc.zpvc_results[col].values)
+    assert np.allclose(zpvc_results[cols].values, zpvc.zpvc_results[cols].values)
     cols = ['x', 'y', 'z']
     for t in temp:
         assert np.allclose(zpvc_geometry.get_group(t)[cols],
                            zpvc.eff_coord.groupby('temp').get_group(t)[cols])
-=======
-@pytest.fixture
-def grad(nat):
-    df = pd.read_csv(resource('nitromalonamide-zpvc-grad.dat.xz'), compression='xz',
-                     index_col=False, header=None)
-    tmp = df.values.reshape(nat*((nat*3-6)*2+1), 3).T
-    grad = pd.DataFrame.from_dict({'fx': tmp[0], 'fy': tmp[1], 'fz': tmp[2]})
-    grad['file'] = np.repeat(range((nat*3-6)*2+1), nat)
-    yield grad
-
-@pytest.fixture
-def prop():
-    df = pd.read_csv(resource('nitromalonamide-zpvc-prop.dat.xz'), compression='xz',
-                     index_col=False, header=None)
-    df['file'] = df.index
-    prop = df.copy()
-    yield prop
-
-# have to make a rtol input due to the test data accuracy
-@pytest.mark.parametrize("temp, nat, rtol", [([  0], 15, 1e-4), ([100], 15, 1e-5),
-                                        ([200], 15, 1e-5), ([300], 15, 1e-5),
-                                        ([400], 15, 1e-5), ([600], 15, 1e-5)])
-def test_zpvc(zpvc_results, zpvc_geometry, grad, prop, temp, nat, rtol):
-    zpvc = ZPVC(config_file=resource('nitromalonamide-zpvc-config.conf'))
-    zpvc.zpvc(gradient=grad, property=prop, temperature=temp, write_out_files=False)
-    test_cols = ['tot_anharm', 'tot_curva', 'zpvc', 'property', 'zpva']
-    exp_cols = ['anharm' ,'curv' ,'zpvc' ,'prop' ,'zpva']
-    print("Test values")
-    print(zpvc_results.get_group(temp[0])[exp_cols].values)
-    print("Calculated values")
-    print(zpvc.zpvc_results[test_cols].values)
-    print("Comparison with np.isclose(atol=1e-3, rtol=1e-4)")
-    print(np.isclose(zpvc_results.get_group(temp[0])[exp_cols].values,
-                       zpvc.zpvc_results[test_cols].values, atol=1e-3, rtol=1e-4))
-    print("Comparison with np.isclose(atol=1e-3, rtol=1e-5)")
-    print(np.isclose(zpvc_results.get_group(temp[0])[exp_cols].values,
-                       zpvc.zpvc_results[test_cols].values, atol=1e-3, rtol=1e-5))
-    assert np.allclose(zpvc_results.get_group(temp[0])[exp_cols].values,
-                       zpvc.zpvc_results[test_cols].values, atol=1e-3, rtol=rtol)
->>>>>>> 1b956157
